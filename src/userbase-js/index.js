import config from './config'
import auth from './auth'
import db from './db'

if (!global._babelPolyfill) {
  require('babel-polyfill')
}

export default {
  configure: config.configure,

  signUp: auth.signUp,
  signIn: auth.signIn,
  signOut: auth.signOut,
  getLastUsedUsername: auth.getLastUsedUsername,
  signInWithSession: auth.signInWithSession,
<<<<<<< HEAD
  importKey: auth.importKey,
=======
>>>>>>> 72a056ef

  openDatabase: db.openDatabase,

  insert: db.insert,
  update: db.update,
  delete: db.delete,
  transaction: db.transaction
}<|MERGE_RESOLUTION|>--- conflicted
+++ resolved
@@ -14,10 +14,6 @@
   signOut: auth.signOut,
   getLastUsedUsername: auth.getLastUsedUsername,
   signInWithSession: auth.signInWithSession,
-<<<<<<< HEAD
-  importKey: auth.importKey,
-=======
->>>>>>> 72a056ef
 
   openDatabase: db.openDatabase,
 
