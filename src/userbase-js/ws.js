import base64 from 'base64-arraybuffer'
import uuidv4 from 'uuid/v4'
import LZString from 'lz-string'
import localData from './localData'
import crypto from './Crypto'
import { removeProtocolFromEndpoint, getProtocolFromEndpoint } from './utils'
import statusCodes from './statusCodes'
import config from './config'
import errors from './errors'

const wsAlreadyConnected = 'Web Socket already connected'

const BACKOFF_RETRY_DELAY = 1000
const MAX_RETRY_DELAY = 1000 * 30

const SERVICE_RESTART = 1012
const NO_PONG_RECEIVED = 3000

class RequestFailed extends Error {
  constructor(action, response, ...params) {
    super(...params)

    this.name = `RequestFailed: ${action}`
    this.message = response.message || response.data || 'Error'
    this.status = response.status || (response.message === 'timeout' && statusCodes['Gateway Timeout'])
  }
}

class WebSocketError extends Error {
  constructor(message, username, ...params) {
    super(...params)

    this.name = 'WebSocket error'
    this.message = message
    this.username = username
  }
}

class Connection {
  constructor() {
    this.init()
  }

  init(resolveConnection, rejectConnection, username, sessionId, seedString, rememberMe, backUpKey) {
    for (const property of Object.keys(this)) {
      delete this[property]
    }

    this.ws = null
    this.connected = false

    this.resolveConnection = resolveConnection
    this.rejectConnection = rejectConnection
    this.connectionResolved = false

    this.username = username
    this.sessionId = sessionId

    this.seedString = seedString
    this.keys = {
      init: false,
      salts: {}
    }

    this.rememberMe = rememberMe
    this.backUpKey = backUpKey

    this.requests = {}

    this.seedRequest = null

    this.processingSeedRequest = {}
    this.sentSeedTo = {}

    this.state = {
      databases: {},
      dbIdToHash: {},
      dbNameToHash: {}
    }
  }

<<<<<<< HEAD
  connect(appId, sessionId, username, seedString = null, rememberMe = false, reconnectDelay) {
=======
  connect(appId, sessionId, username, seedString = null, rememberMe = false, backUpKey = true) {
>>>>>>> 1a23f251
    if (this.connected) throw new WebSocketError(wsAlreadyConnected, this.username)

    return new Promise((resolve, reject) => {
      let timeout = false

      const timeoutToOpenWebSocket = setTimeout(
        () => {
          if (!this.connected) {
            timeout = true
            reject(new WebSocketError('timeout'))
          }
        },
        10000
      )

      const host = removeProtocolFromEndpoint(config.getEndpoint())
      const protocol = getProtocolFromEndpoint(config.getEndpoint())
      const url = ((protocol === 'https') ?
        'wss://' : 'ws://') + `${host}/api?appId=${appId}&sessionId=${sessionId}`

      const ws = new WebSocket(url)

      ws.onopen = async () => {
        if (timeout) return
        clearTimeout(timeoutToOpenWebSocket)

        if (this.connected) {
          reject(new WebSocketError(wsAlreadyConnected, username))
          return
        }

        this.init(resolve, reject, username, sessionId, seedString, rememberMe, backUpKey)
        this.ws = ws
        this.heartbeat()

        if (!seedString) {
          await this.requestSeed(username)
        }
      }

      ws.onmessage = async (e) => {
        if (timeout) return

        try {
          await this.handleMessage(JSON.parse(e.data))
        } catch (e) {
          if (!this.connectionResolved) {
            this.close()
            reject(new WebSocketError(e.message, username))
          } else {
            console.warn('Error handling message: ', e)
          }
        }
      }

      ws.onclose = async (e) => {
        if (timeout) return

        const serviceRestart = e.code === SERVICE_RESTART
        const clientDisconnected = e.code === NO_PONG_RECEIVED
        const attemptToReconnect = serviceRestart || clientDisconnected || !e.wasClean // closed without explicit call to ws.close()

        if (attemptToReconnect) {
          const delay = (serviceRestart && !reconnectDelay)
            ? 0
            : (reconnectDelay ? reconnectDelay + BACKOFF_RETRY_DELAY : 1000)

          await this.reconnect(delay, appId, resolve, reject, username, sessionId, seedString, rememberMe)
        } else {
          this.init()
        }
      }
    })
  }

  async reconnect(reconnectDelay, appId, resolveConnection, rejectConnection, username, sessionId, seedString, rememberMe) {
    try {
      const retryDelay = Math.min(reconnectDelay, MAX_RETRY_DELAY)
      console.log(`Connection to server lost. Attempting to reconnect in ${retryDelay / 1000} second${retryDelay !== 1000 ? 's' : ''}...`)

      resolveConnection(await new Promise((resolve, reject) => setTimeout(
        async () => {
          try {
            const state = {
              databases: { ...this.state.databases },
              dbIdToHash: { ...this.state.dbIdToHash },
              dbNameToHash: { ...this.state.dbNameToHash }
            }

            for (const dbNameHash in state.databases) {
              state.databases[dbNameHash].init = false
            }

            this.init()
            this.reconnecting = true

            // setting this.state = state here and after connect() maintains memory references
            this.state = state
            const result = await this.connect(appId, sessionId, username, seedString, rememberMe, reconnectDelay)
            this.state = state

            resolve(result)
          } catch (e) {
            reject(e)
          }
        },
        retryDelay
      )))

      await this.reopenDatabases(1000)
    } catch (e) {
      rejectConnection(e)
    }
  }

  async reopenDatabases(retryDelay) {
    try {
      const openDatabasePromises = []

      for (const dbNameHash in this.state.databases) {
        if (!this.state.databases[dbNameHash].reopening) {
          this.state.databases[dbNameHash].reopening = true
          const action = 'OpenDatabase'
          const params = { dbNameHash }
          openDatabasePromises.push(this.request(action, params))
        }
      }

      await Promise.all(openDatabasePromises)

    } catch (e) {
      for (const dbNameHash in this.state.databases) {
        this.state.databases[dbNameHash].reopening = false
      }

      // keep attempting to reopen on failure
      await new Promise(resolve => setTimeout(
        async () => {
          await this.reopenDatabases(retryDelay + BACKOFF_RETRY_DELAY)
          resolve()
        },
        Math.min(retryDelay, MAX_RETRY_DELAY)
      ))
    }
  }

  heartbeat() {
    clearTimeout(this.pingTimeout)

    const LATENCY_BUFFER = 3000

    this.pingTimeout = setTimeout(() => {
      if (this.ws) this.ws.close(NO_PONG_RECEIVED)
    }, 30000 + LATENCY_BUFFER)
  }

  async handleMessage(message) {
    const route = message.route
    switch (route) {
      case 'Ping': {
        this.heartbeat()

        const action = 'Pong'
        this.ws.send(JSON.stringify({ action }))
        break
      }

      case 'Connection': {
        this.connected = true

        const {
          salts,
          encryptedValidationMessage
        } = message

        this.keys.salts = salts
        this.encryptedValidationMessage = new Uint8Array(encryptedValidationMessage.data)

        if (this.seedString) {
          await this.setKeys(this.seedString)
        }

        break
      }

      case 'ApplyTransactions': {
        const dbId = message.dbId
        const dbNameHash = message.dbNameHash || this.state.dbIdToHash[dbId]
        const database = this.state.databases[dbNameHash]

        if (!database) return

        const openingDatabase = message.dbNameHash && message.dbKey
        if (openingDatabase) {
          const dbKeyString = await crypto.aesGcm.decryptString(this.keys.encryptionKey, message.dbKey)
          database.dbKeyString = dbKeyString
          database.dbKey = await crypto.aesGcm.getKeyFromKeyString(dbKeyString)
        }

        if (!database.dbKey) return

        if (message.bundle) {
          const bundleSeqNo = message.bundleSeqNo
          const base64Bundle = message.bundle
          const compressedString = await crypto.aesGcm.decryptString(database.dbKey, base64Bundle)
          const plaintextString = LZString.decompress(compressedString)
          const bundle = JSON.parse(plaintextString)

          database.applyBundle(bundle, bundleSeqNo)
        }

        const newTransactions = message.transactionLog
        await database.applyTransactions(newTransactions)
        database.onChange(database.getItems())

        if (!database.init) {
          this.state.dbIdToHash[dbId] = dbNameHash
          database.dbId = dbId
          database.init = true
        }

        break
      }

      case 'BuildBundle': {
        const dbId = message.dbId
        const dbNameHash = this.state.dbIdToHash[dbId]
        const database = this.state.databases[dbNameHash]

        if (!database) return

        const bundle = {
          items: database.items,
          itemsIndex: database.itemsIndex.array
        }

        const itemKeys = []

        for (let i = 0; i < bundle.itemsIndex.length; i++) {
          const itemId = bundle.itemsIndex[i].itemId
          const itemKey = await crypto.hmac.signString(this.keys.hmacKey, itemId)
          itemKeys.push(itemKey)
        }

        const plaintextString = JSON.stringify(bundle)
        const compressedString = LZString.compress(plaintextString)
        const base64Bundle = await crypto.aesGcm.encryptString(database.dbKey, compressedString)

        const action = 'Bundle'
        const params = { dbId, seqNo: database.lastSeqNo, bundle: base64Bundle, keys: itemKeys }
        this.request(action, params)

        break
      }

      case 'ReceiveRequestForSeed': {
        if (!this.keys.init) return

        const requesterPublicKey = message.requesterPublicKey
        this.sendSeed(requesterPublicKey)

        break
      }

      case 'ReceiveSeed': {
        const { encryptedSeed, senderPublicKey } = message
        const { seedRequestPrivateKey } = this.seedRequest

        await this.receiveSeed(
          encryptedSeed,
          senderPublicKey,
          seedRequestPrivateKey
        )

        break
      }

      case 'SignOut':
      case 'UpdateUser':
      case 'CreateDatabase':
      case 'GetDatabase':
      case 'OpenDatabase':
      case 'FindDatabases':
      case 'Insert':
      case 'Update':
      case 'Delete':
      case 'BatchTransaction':
      case 'Bundle':
      case 'ValidateKey':
      case 'RequestSeed':
      case 'GetRequestsForSeed':
      case 'SendSeed':
      case 'GetPublicKey':
      case 'GrantDatabaseAccess':
      case 'GetDatabaseAccessGrants':
      case 'AcceptDatabaseAccess': {
        const requestId = message.requestId

        if (!requestId) return console.warn('Missing request id')

        const request = this.requests[requestId]
        if (!request) return console.warn(`Request ${requestId} no longer exists!`)
        else if (!request.promiseResolve || !request.promiseReject) return

        const response = message.response

        const successfulResponse = response && response.status === statusCodes['Success']

        if (!successfulResponse) return request.promiseReject(response)
        else return request.promiseResolve(response)
      }

      default: {
        console.log('Received unknown message from backend:' + JSON.stringify(message))
        break
      }
    }
  }

  close(code) {
    this.ws
      ? this.ws.close(code)
      : this.init()
  }

  async signOut() {
    const username = this.username
    const connectionResolved = this.connectionResolved
    const rejectConnection = this.rejectConnection

    try {
      if (this.rememberMe) localData.signOutSession(username)

      const sessionId = this.sessionId

      if (this.reconnecting) throw new errors.Reconnecting

      const action = 'SignOut'
      const params = { sessionId }
      await this.request(action, params)

      this.close()

      if (!connectionResolved && rejectConnection) {
        rejectConnection(new WebSocketError('Canceled', username))
      }

    } catch (e) {
      if (!connectionResolved && rejectConnection) {
        rejectConnection(new WebSocketError('Canceled', username))
      }

      throw e
    }
  }

  async setKeys(seedString) {
    if (this.keys.init) return
    if (!seedString) throw new WebSocketError('Missing seed', this.username)
    if (!this.keys.salts) throw new WebSocketError('Missing salts', this.username)
    if (!this.seedString) this.seedString = seedString

    const seed = base64.decode(seedString)
    const masterKey = await crypto.hkdf.importMasterKey(seed)

    const salts = this.keys.salts
    this.keys.encryptionKey = await crypto.aesGcm.importKeyFromMaster(masterKey, base64.decode(salts.encryptionKeySalt))
    this.keys.dhPrivateKey = await crypto.diffieHellman.importKeyFromMaster(masterKey, base64.decode(salts.dhKeySalt))
    this.keys.hmacKey = await crypto.hmac.importKeyFromMaster(masterKey, base64.decode(salts.hmacKeySalt))

    await this.validateKey()

    this.keys.init = true

    this.resolveConnection(seedString)
    this.connectionResolved = true
    if (this.hideSeedRequestModal) this.hideSeedRequestModal()
  }

  async validateKey() {
    const sharedKey = await crypto.diffieHellman.getSharedKeyWithServer(this.keys.dhPrivateKey)

    const validationMessage = base64.encode(await crypto.aesGcm.decrypt(sharedKey, this.encryptedValidationMessage))

    const action = 'ValidateKey'
    const params = { validationMessage }

    await this.request(action, params)
  }

  async request(action, params) {
    // generate a new requestId
    const requestId = uuidv4()
    this.requests[requestId] = {}

    // get a promise that is resolved when the WebSocket
    // receives a response for this requestId — the promise
    // would time out of x seconds
    const responseWatcher = this.watch(requestId)

    // send the request on the WebSocket
    this.ws.send(JSON.stringify({
      requestId,
      action,
      params
    }))

    // wait for the response to arrive
    try {
      const response = await responseWatcher
      return response
    } catch (response) {
      // process any errors and re-throw them
      throw new RequestFailed(action, response)
    }
  }

  async watch(requestId) {
    const response = await new Promise((resolve, reject) => {
      this.requests[requestId].promiseResolve = resolve
      this.requests[requestId].promiseReject = reject

      setTimeout(() => { reject(new Error('timeout')) }, 10000)
    })

    delete this.requests[requestId]
    return response
  }

  async requestSeed(username) {
    const seedRequest = localData.getSeedRequest(username) || await this.buildSeedRequest(username)
    this.seedRequest = seedRequest

    const {
      seedRequestPrivateKey,
      seedRequestPublicKey
    } = seedRequest

    const action = 'RequestSeed'
    const params = { requesterPublicKey: seedRequestPublicKey }
    const requestSeedResponse = await this.request(action, params)

    const { encryptedSeed, senderPublicKey } = requestSeedResponse.data
    if (encryptedSeed && senderPublicKey) {
      await this.receiveSeed(encryptedSeed, senderPublicKey, seedRequestPrivateKey)
    } else {
      await this.inputSeedManually(username, seedRequestPublicKey)
    }
  }

  async buildSeedRequest(username) {
    // this could be random bytes -- it's not used to encrypt/decrypt anything, only to generate DH
    const seedRequestPrivateKey = await crypto.aesGcm.getKeyStringFromKey(await crypto.aesGcm.generateKey())
    const publicKey = crypto.diffieHellman.getPublicKey(seedRequestPrivateKey)
    const seedRequestPublicKey = base64.encode(publicKey)

    if (this.rememberMe) localData.setSeedRequest(username, seedRequestPrivateKey, seedRequestPublicKey)

    return { seedRequestPrivateKey, seedRequestPublicKey }
  }

  async inputSeedManually(username, seedRequestPublicKey) {
    const deviceId = await crypto.sha256.hashBase64String(seedRequestPublicKey)

    const keyNotFoundHandler = config.getKeyNotFoundHandler()
    if (keyNotFoundHandler) {
      keyNotFoundHandler(username, deviceId)
    } else {
      this.displaySeedRequestModal(username, deviceId)
    }
  }

  displaySeedRequestModal(username, deviceId) {
    const seedRequestModal = document.createElement('div')
    seedRequestModal.className = 'userbase-modal'

    seedRequestModal.innerHTML = `
      <div class='userbase-container'>

        <div>
          <div
            id='userbase-request-key-modal-close-button'
            class='fas userbase-fa-times-circle'
          />
        </div>

        <form id='userbase-request-key-form'>

          <p id='userbase-request-key-form-first-line'>
            Whoops! We need your secret key to sign in.
          </p>

          <div class='userbase-text-line'>
            Sign in from a device you used before to send the secret key to this device.
          </div>

          <div class='userbase-text-line'>
            Before sending, please verify the Device ID matches:
          </div>

          <div class='userbase-display-key'>
            ${deviceId}
          </div>

          <div>
            <div class='userbase-loader-wrapper'>
              <div class='userbase-loader' />
            </div>
          </div>

          <div class='userbase-text-line'>
            You can also manually enter the secret key below. You received your secret key when you created your account.
          </div>

          <div id='userbase-manual-input-key-form'>

            <div id='userbase-manual-input-key-outer-wrapper'>
              <div class='userbase-manual-input-key-inner-wrapper'>
                <input
                  id='userbase-secret-key-input'
                  type='text'
                  autoComplete='off'
                  placeholder='Paste your secret key here'
                />
              </div>
            </div>
          </div>

          <div id='userbase-submit-wrapper'>
            <div id='userbase-submit-inner-wrapper'>
              <input
                class='userbase-button'
                type='submit'
                value='Save'
              />
              <div id='userbase-request-key-form-error' class='userbase-error'>
              </div>
            </div>
          </div>

        </form>
      </div>
    `

    document.body.appendChild(seedRequestModal)

    const closeButton = document.getElementById('userbase-request-key-modal-close-button')
    const keyInput = document.getElementById('userbase-secret-key-input')
    const keyInputForm = document.getElementById('userbase-request-key-form')
    const keyFormError = document.getElementById('userbase-request-key-form-error')

    async function inputSeed(e) {
      e.preventDefault()

      const seedString = keyInput.value
      if (!seedString) return

      try {
        await this.saveSeed(seedString)
        hideSeedRequestModal()
      } catch (e) {
        keyFormError.innerText = e.message
      }
    }

    async function closeModal() {
      try {
        await this.signOut()
        hideSeedRequestModal()
      } catch (e) {
        keyFormError.innerText = e.message
      }
    }

    function hideSeedRequestModal() {
      document.body.removeChild(seedRequestModal)
    }

    keyInputForm.onsubmit = inputSeed.bind(this)
    closeButton.onclick = closeModal.bind(this)
    this.hideSeedRequestModal = hideSeedRequestModal
  }

  async getRequestsForSeed() {
    if (!this.keys.init) return

    const response = await this.request('GetRequestsForSeed')

    const seedRequests = response.data.seedRequests

    for (const seedRequest of seedRequests) {
      const requesterPublicKey = seedRequest['requester-public-key']

      this.sendSeed(requesterPublicKey)
    }
  }

  async grantDatabaseAccess(database, username, granteePublicKey, readOnly) {
    const granteePublicKeyArrayBuffer = new Uint8Array(base64.decode(granteePublicKey))
    const granteePublicKeyHash = base64.encode(await crypto.sha256.hash(granteePublicKeyArrayBuffer))

    if (window.confirm(`Grant access to user '${username}' with public key:\n\n${granteePublicKeyHash}\n`)) {
      const sharedKey = await crypto.diffieHellman.getSharedKey(
        this.keys.dhPrivateKey,
        granteePublicKeyArrayBuffer
      )

      const encryptedAccessKey = await crypto.aesGcm.encryptString(sharedKey, database.dbKeyString)

      const action = 'GrantDatabaseAccess'
      const params = { username, dbId: database.dbId, encryptedAccessKey, readOnly }
      await this.request(action, params)
    }
  }

  async getDatabaseAccessGrants() {
    if (!this.keys.init) return

    const response = await this.request('GetDatabaseAccessGrants')
    const databaseAccessGrants = response.data

    for (const grant of databaseAccessGrants) {
      const { dbId, ownerPublicKey, encryptedAccessKey, encryptedDbName, owner } = grant

      try {
        const ownerPublicKeyArrayBuffer = new Uint8Array(base64.decode(ownerPublicKey))

        const sharedKey = await crypto.diffieHellman.getSharedKey(
          this.keys.dhPrivateKey,
          ownerPublicKeyArrayBuffer
        )

        const dbKeyString = await crypto.aesGcm.decryptString(sharedKey, encryptedAccessKey)
        const dbKey = await crypto.aesGcm.getKeyFromKeyString(dbKeyString)

        const dbName = await crypto.aesGcm.decryptString(dbKey, encryptedDbName)

        const ownerPublicKeyHash = base64.encode(await crypto.sha256.hash(ownerPublicKeyArrayBuffer))
        if (window.confirm(`Accept access to database '${dbName}' from '${owner}' with public key: \n\n${ownerPublicKeyHash}\n`)) {
          await this.acceptDatabaseAccessGrant(dbId, dbKeyString, dbName, encryptedDbName)
        }

      } catch (e) {
        // continue
        console.log(`Error processing database access grants`, e)
      }
    }
  }

  async acceptDatabaseAccessGrant(dbId, dbKeyString, dbName, encryptedDbName) {
    if (!this.keys.init) return

    const dbNameHash = await crypto.hmac.signString(this.keys.hmacKey, dbName)
    const encryptedDbKey = await crypto.aesGcm.encryptString(this.keys.encryptionKey, dbKeyString)

    const action = 'AcceptDatabaseAccess'
    const params = { dbId, encryptedDbKey, dbNameHash, encryptedDbName }

    await this.request(action, params)
  }

  async sendSeed(requesterPublicKey) {
    const requesterPublicKeyArrayBuffer = new Uint8Array(base64.decode(requesterPublicKey))
    const requesterDeviceId = base64.encode(await crypto.sha256.hash(requesterPublicKeyArrayBuffer))

    if (this.sentSeedTo[requesterDeviceId] || this.processingSeedRequest[requesterDeviceId]) return

    this.processingSeedRequest[requesterDeviceId] = true

    if (window.confirm(`Send the secret key to device with Device ID: \n\n${requesterDeviceId}\n`)) {
      try {
        const sharedKey = await crypto.diffieHellman.getSharedKey(
          this.keys.dhPrivateKey,
          requesterPublicKeyArrayBuffer
        )

        const encryptedSeed = await crypto.aesGcm.encryptString(sharedKey, this.seedString)

        const action = 'SendSeed'
        const params = { requesterPublicKey, encryptedSeed }

        await this.request(action, params)
        this.sentSeedTo[requesterDeviceId] = true
      } catch (e) {
        console.warn(e)
      }
    }
    delete this.processingSeedRequest[requesterDeviceId]
  }

  async receiveSeed(encryptedSeed, senderPublicKey, seedRequestPrivateKey) {
    const sharedKey = await crypto.diffieHellman.getSharedKey(
      seedRequestPrivateKey,
      new Uint8Array(base64.decode(senderPublicKey))
    )

    const seedString = await crypto.aesGcm.decryptString(sharedKey, encryptedSeed)

    await this.saveSeed(seedString)
  }

  async saveSeed(seedString) {
    const username = this.username

    if (this.rememberMe) localData.saveSeedString(username, seedString)

    try {
      await this.setKeys(seedString)
    } catch (e) {
      localData.removeSeedString(username)
      throw new errors.KeyNotValid(username)
    }
    localData.removeSeedRequest(username)
  }
}

export default new Connection()<|MERGE_RESOLUTION|>--- conflicted
+++ resolved
@@ -42,6 +42,8 @@
   }
 
   init(resolveConnection, rejectConnection, username, sessionId, seedString, rememberMe, backUpKey) {
+    if (this.pingTimeout) clearTimeout(this.pingTimeout)
+
     for (const property of Object.keys(this)) {
       delete this[property]
     }
@@ -79,11 +81,7 @@
     }
   }
 
-<<<<<<< HEAD
-  connect(appId, sessionId, username, seedString = null, rememberMe = false, reconnectDelay) {
-=======
-  connect(appId, sessionId, username, seedString = null, rememberMe = false, backUpKey = true) {
->>>>>>> 1a23f251
+  connect(appId, sessionId, username, seedString = null, rememberMe = false, backUpKey = true, reconnectDelay) {
     if (this.connected) throw new WebSocketError(wsAlreadyConnected, this.username)
 
     return new Promise((resolve, reject) => {
@@ -151,7 +149,8 @@
             ? 0
             : (reconnectDelay ? reconnectDelay + BACKOFF_RETRY_DELAY : 1000)
 
-          await this.reconnect(delay, appId, resolve, reject, username, sessionId, seedString, rememberMe)
+          this.reconnecting = true
+          await this.reconnect(appId, resolve, reject, username, sessionId, seedString, rememberMe, backUpKey, delay)
         } else {
           this.init()
         }
@@ -159,7 +158,7 @@
     })
   }
 
-  async reconnect(reconnectDelay, appId, resolveConnection, rejectConnection, username, sessionId, seedString, rememberMe) {
+  async reconnect(appId, resolveConnection, rejectConnection, username, sessionId, seedString, rememberMe, backUpKey, reconnectDelay) {
     try {
       const retryDelay = Math.min(reconnectDelay, MAX_RETRY_DELAY)
       console.log(`Connection to server lost. Attempting to reconnect in ${retryDelay / 1000} second${retryDelay !== 1000 ? 's' : ''}...`)
@@ -180,9 +179,9 @@
             this.init()
             this.reconnecting = true
 
-            // setting this.state = state here and after connect() maintains memory references
+            // setting this.state = state here and after connect() maintains underlying memory references
             this.state = state
-            const result = await this.connect(appId, sessionId, username, seedString, rememberMe, reconnectDelay)
+            const result = await this.connect(appId, sessionId, username, seedString, rememberMe, backUpKey, reconnectDelay)
             this.state = state
 
             resolve(result)
@@ -213,6 +212,10 @@
       }
 
       await Promise.all(openDatabasePromises)
+
+      for (const dbNameHash in this.state.databases) {
+        this.state.databases[dbNameHash].reopening = false
+      }
 
     } catch (e) {
       for (const dbNameHash in this.state.databases) {
