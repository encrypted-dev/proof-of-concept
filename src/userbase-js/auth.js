import base64 from 'base64-arraybuffer'
import copy from 'copy-to-clipboard'
import api from './api'
import ws from './ws'
import db from './db'
import crypto from './Crypto'
import localData from './localData'
import config from './config'
import errors from './errors'
import statusCodes from './statusCodes'
import { objectHasOwnProperty } from './utils'

const MAX_PASSWORD_CHAR_LENGTH = 1000
const MIN_PASSWORD_CHAR_LENGTH = 6

const _parseGenericErrors = (e) => {
  if (e.response) {
    if (e.response.data === 'App ID not valid') {
      throw new errors.AppIdNotValid(e.response.status)
    } else if (e.response.status === statusCodes['Internal Server Error']) {
      throw new errors.InternalServerError
    } else if (e.response.status === statusCodes['Gateway Timeout']) {
      throw new errors.Timeout
    }
  } else if (e.message && e.message.includes('timeout')) {
    throw new errors.Timeout
  }
}

const _connectWebSocket = async (appId, sessionId, username, seed, rememberMe, backUpKey) => {
  try {
<<<<<<< HEAD
    const { seedString, publicKeyHash } = await ws.connect(appId, sessionId, username, seed, rememberMe, passwordBasedKeyRecoveryEnabled)
    return { seedString, publicKeyHash }
=======
    const seedString = await ws.connect(appId, sessionId, username, seed, rememberMe, backUpKey)
    return seedString
>>>>>>> 1a23f251
  } catch (e) {
    _parseGenericErrors(e)

    if (e.message === 'Web Socket already connected') {
      throw new errors.UserAlreadySignedIn(e.username)
    } else if (e.message === 'Canceled') {
      throw new errors.UserCanceledSignIn('Canceled', e.username)
    }

    throw e
  }
}

const _parseGenericUsernamePasswordError = (e) => {
  if (e.response && e.response.data.error === 'UsernameTooLong') {
    throw new errors.UsernameTooLong(e.response.data.maxLen)
  }
}

const _parseUserResponseError = (e, username) => {
  _parseGenericErrors(e)
  _parseGenericUsernamePasswordError(e)

  if (e.response) {
    const data = e.response.data

    if (data === 'UsernameAlreadyExists') {
      throw new errors.UsernameAlreadyExists(username)
    }

    switch (data.error) {
      case 'EmailNotValid':
        throw new errors.EmailNotValid

      case 'ProfileMustBeObject':
        throw new errors.ProfileMustBeObject

      case 'ProfileKeyMustBeString':
        throw new errors.ProfileKeyMustBeString(data.key)

      case 'ProfileKeyTooLong':
        throw new errors.ProfileKeyTooLong(data.maxLen, data.key)

      case 'ProfileValueMustBeString':
        throw new errors.ProfileValueMustBeString(data.key, data.value)

      case 'ProfileValueTooLong':
        throw new errors.ProfileValueTooLong(data.maxLen, data.key, data.value)

      case 'ProfileHasTooManyKeys':
        throw new errors.ProfileHasTooManyKeys(data.maxKeys)

      case 'ProfileCannotBeEmpty':
        throw new errors.ProfileCannotBeEmpty
    }
  }

  throw e
}

const _validateUsername = (username) => {
  if (typeof username !== 'string') throw new errors.UsernameMustBeString
  if (username.length === 0) throw new errors.UsernameCannotBeBlank
}

const _validatePassword = (password) => {
  if (typeof password !== 'string') throw new errors.PasswordMustBeString
  if (password.length === 0) throw new errors.PasswordCannotBeBlank
  if (password.length < MIN_PASSWORD_CHAR_LENGTH) throw new errors.PasswordTooShort(MIN_PASSWORD_CHAR_LENGTH)
  if (password.length > MAX_PASSWORD_CHAR_LENGTH) throw new errors.PasswordTooLong(MAX_PASSWORD_CHAR_LENGTH)
}

const _validateSignUpOrSignInInput = (username, password) => {
  _validateUsername(username)
  _validatePassword(password)
}

const _generateKeysAndSignUp = async (username, password, seed, email, profile, backUpKey) => {
  const passwordSecureHash = await crypto.sha256.hashString(password)

  let pbkdfKeySalt, passwordEncryptedSeed
  if (backUpKey) {
    pbkdfKeySalt = await crypto.pbkdf.generateSalt()
    const passwordBasedEncryptionKey = await crypto.pbkdf.importKey(password, pbkdfKeySalt)
    passwordEncryptedSeed = await crypto.aesGcm.encrypt(passwordBasedEncryptionKey, seed)
  }

  const masterKey = await crypto.hkdf.importMasterKey(seed)

  const encryptionKeySalt = crypto.hkdf.generateSalt()
  const dhKeySalt = crypto.hkdf.generateSalt()
  const hmacKeySalt = crypto.hkdf.generateSalt()

  const dhPrivateKey = await crypto.diffieHellman.importKeyFromMaster(masterKey, dhKeySalt)
  const publicKey = crypto.diffieHellman.getPublicKey(dhPrivateKey)

  try {
    const session = await api.auth.signUp(
      username,
      passwordSecureHash,
      base64.encode(publicKey),
      base64.encode(encryptionKeySalt),
      base64.encode(dhKeySalt),
      base64.encode(hmacKeySalt),
      email,
      profile,
      pbkdfKeySalt && base64.encode(pbkdfKeySalt),
      passwordEncryptedSeed && base64.encode(passwordEncryptedSeed)
    )
    return session
  } catch (e) {
    _parseUserResponseError(e, username)
  }
}

const _buildUserResult = (username, key, publicKey, email, profile) => {
  const result = { username, key, publicKey }

  if (email) result.email = email
  if (profile) result.profile = profile

  return result
}

const _validateProfile = (profile) => {
  if (typeof profile !== 'object') throw new errors.ProfileMustBeObject

  let keyExists = false
  for (const key in profile) {
    keyExists = true

    if (typeof key !== 'string') throw new errors.ProfileKeyMustBeString(key)

    const value = profile[key]
    if (value) {
      if (typeof value !== 'string') throw new errors.ProfileValueMustBeString(key, value)
    }
  }

  if (!keyExists) throw new errors.ProfileCannotBeEmpty
}

const displayShowKeyModal = (seedString, rememberMe, backUpKey) => new Promise(resolve => {
  const showKeyModal = document.createElement('div')
  showKeyModal.className = 'userbase-modal'

  let message = ' '
  if (rememberMe && !backUpKey) {
    message += 'You will need your secret key to sign in on other devices.'
  } else if (rememberMe && backUpKey) {
    message += 'If you forget your password, you will need your secret key to sign in on other devices.'
  } else if (!rememberMe && !backUpKey) {
    message += 'Without your secret key, you will not be able to log in to your account.'
  } else if (!rememberMe && backUpKey) {
    message += 'If you forget your password, you will not be able to log in to your account without your secret key.'
  }

  showKeyModal.innerHTML = `
    <div class='userbase-container'>

      <div class='userbase-text-line'>
        Your secret key:
      </div>

      <div class='userbase-table'>
        <div class='userbase-table-row'>
          <div class='userbase-table-cell'>
            <div class='userbase-display-key'>
              ${seedString}
            </div>
          </div>
        </div>
      </div>

      <div id='userbase-secret-key-button-outer-wrapper'>
        <div id='userbase-secret-key-button-input-wrapper'>
          <input
            id='userbase-show-key-modal-copy-button'
            class='userbase-button'
            type='button'
            value='Copy'
          />

          <input
            id='userbase-show-key-modal-close-button'
            class='userbase-button-cancel'
            type='button'
            value='Close'
          />
        </div>

        <div id='userbase-show-key-modal-copied-key-message' class='userbase-message'>
          Key copied to clipboard
        </div>
      </div>

      <div>
        <hr class='userbase-divider'>
        </hr>
      </div>


    <div>
    <span class='fas userbase-fa-exclamation-triangle' />
    <span class='userbase-text-line'>

    Store this key somewhere safe.${message}

    </span>
    </div>

    </div>
  `

  document.body.appendChild(showKeyModal)

  const copyButton = document.getElementById('userbase-show-key-modal-copy-button')
  const copiedKeyMessage = document.getElementById('userbase-show-key-modal-copied-key-message')
  const closeButton = document.getElementById('userbase-show-key-modal-close-button')

  function copyKey() {
    copy(seedString)
    copiedKeyMessage.style.display = 'block'
  }

  function hideShowKeyModal() {
    document.body.removeChild(showKeyModal)
    resolve()
  }

  copyButton.onclick = copyKey
  closeButton.onclick = hideShowKeyModal
})

const signUp = async (username, password, email, profile, showKeyHandler, rememberMe = false, backUpKey = true) => {
  try {
    _validateSignUpOrSignInInput(username, password)
    if (profile) _validateProfile(profile)
    if (showKeyHandler && typeof showKeyHandler !== 'function') throw new errors.ShowKeyHandlerMustBeFunction

    const appId = config.getAppId()
    const lowerCaseUsername = username.toLowerCase()

    const seed = await crypto.generateSeed()

    const lowerCaseEmail = email && email.toLowerCase()

    const session = await _generateKeysAndSignUp(lowerCaseUsername, password, seed, lowerCaseEmail, profile, backUpKey)
    const { sessionId, creationDate } = session

    const seedString = base64.encode(seed)

    if (showKeyHandler) {
      await showKeyHandler(seedString, rememberMe, backUpKey)
    } else {
      await displayShowKeyModal(seedString, rememberMe, backUpKey)
    }

    if (rememberMe) {
      localData.saveSeedString(lowerCaseUsername, seedString)
      localData.signInSession(lowerCaseUsername, sessionId, creationDate)
    }

<<<<<<< HEAD
    const { publicKeyHash } = await _connectWebSocket(appId, sessionId, lowerCaseUsername, seedString, rememberMe, passwordBasedKeyRecoveryEnabled)
=======
    await _connectWebSocket(appId, sessionId, lowerCaseUsername, seedString, rememberMe, backUpKey)
>>>>>>> 1a23f251

    return _buildUserResult(lowerCaseUsername, seedString, publicKeyHash, lowerCaseEmail, profile)
  } catch (e) {

    switch (e.name) {
      case 'UsernameAlreadyExists':
      case 'UsernameCannotBeBlank':
      case 'UsernameMustBeString':
      case 'UsernameTooLong':
      case 'PasswordCannotBeBlank':
      case 'PasswordTooShort':
      case 'PasswordTooLong':
      case 'PasswordMustBeString':
      case 'EmailNotValid':
      case 'ProfileMustBeObject':
      case 'ProfileCannotBeEmpty':
      case 'ProfileHasTooManyKeys':
      case 'ProfileKeyMustBeString':
      case 'ProfileKeyTooLong':
      case 'ProfileValueMustBeString':
      case 'ProfileValueTooLong':
      case 'AppIdNotSet':
      case 'AppIdNotValid':
      case 'UserAlreadySignedIn':
      case 'ShowKeyHandlerMustBeFunction':
      case 'ServiceUnavailable':
        throw e

      default:
        throw new errors.ServiceUnavailable
    }

  }
}

const signOut = async () => {
  try {
    if (!ws.connected) throw new errors.UserNotSignedIn

    try {
      await ws.signOut()
    } catch (e) {
      _parseGenericErrors(e)
      throw e
    }

  } catch (e) {

    switch (e.name) {
      case 'UserNotSignedIn':
      case 'ServiceUnavailable':
        throw e

      default:
        throw new errors.ServiceUnavailable
    }
  }
}

const _getSeedStringFromPasswordBasedBackup = async (password, passwordBasedBackup) => {
  try {
    const { pbkdfKeySalt, passwordEncryptedSeed } = passwordBasedBackup

    const passwordBasedEncryptionKey = await crypto.pbkdf.importKey(password, base64.decode(pbkdfKeySalt))
    const seedFromBackup = await crypto.aesGcm.decrypt(passwordBasedEncryptionKey, base64.decode(passwordEncryptedSeed))
    const seedStringFromBackup = base64.encode(seedFromBackup)

    return seedStringFromBackup
  } catch (e) {
    // possible it fails because user provides temp password rather than actual password. Allow failure
    return null
  }
}

const _signInWrapper = async (username, passwordSecureHash) => {
  try {
    const { session, email, profile, passwordBasedBackup } = await api.auth.signIn(username, passwordSecureHash)
    return { session, email, profile, passwordBasedBackup }
  } catch (e) {
    _parseGenericErrors(e)
    _parseGenericUsernamePasswordError(e)

    if (e.response && e.response.data === 'Invalid password') {
      throw new errors.UsernameOrPasswordMismatch
    }

    throw e
  }
}

const signIn = async (username, password, rememberMe = false) => {
  try {
    _validateSignUpOrSignInInput(username, password)

    const appId = config.getAppId()
    const lowerCaseUsername = username.toLowerCase()
    const passwordSecureHash = await crypto.sha256.hashString(password)

    const { session, email, profile, passwordBasedBackup } = await _signInWrapper(lowerCaseUsername, passwordSecureHash)
    const { sessionId, creationDate } = session

    const savedSeedString = localData.getSeedString(lowerCaseUsername) // might be null if does not have seed saved

    let seedStringFromBackup
    if (!savedSeedString && passwordBasedBackup) {
      seedStringFromBackup = await _getSeedStringFromPasswordBasedBackup(password, passwordBasedBackup)
    }

    if (rememberMe) localData.signInSession(lowerCaseUsername, sessionId, creationDate)

    const backUpKey = passwordBasedBackup ? true : false

<<<<<<< HEAD
    const {
      seedString,
      publicKeyHash
    } = await _connectWebSocket(appId, sessionId, username, savedSeedString || seedStringFromBackup, rememberMe, passwordBasedKeyRecoveryEnabled)
=======
    const seedString = await _connectWebSocket(appId, sessionId, username, savedSeedString || seedStringFromBackup, rememberMe, backUpKey)
>>>>>>> 1a23f251

    if (rememberMe && !savedSeedString) localData.saveSeedString(lowerCaseUsername, seedString)

    await ws.getRequestsForSeed()
    await ws.getDatabaseAccessGrants()

    return _buildUserResult(lowerCaseUsername, seedString, publicKeyHash, email, profile)
  } catch (e) {

    switch (e.name) {
      case 'UsernameOrPasswordMismatch':
      case 'UsernameCannotBeBlank':
      case 'UsernameTooLong':
      case 'UsernameMustBeString':
      case 'PasswordCannotBeBlank':
      case 'PasswordTooShort':
      case 'PasswordTooLong':
      case 'PasswordMustBeString':
      case 'AppIdNotSet':
      case 'AppIdNotValid':
      case 'UserAlreadySignedIn':
      case 'UserCanceledSignIn':
      case 'ServiceUnavailable':
        throw e

      default:
        throw new errors.ServiceUnavailable
    }

  }
}

const getLastUsedUsername = () => {
  const lastUsedSession = localData.getCurrentSession()
  if (!lastUsedSession) return undefined
  else return lastUsedSession.username
}

const init = async ({ appId, endpoint, keyNotFoundHandler }) => {
  try {
    if (ws.connected) throw new errors.UserAlreadySignedIn(ws.username)
    config.configure({ appId, endpoint, keyNotFoundHandler })

    const session = await signInWithSession(appId)
    return session
  } catch (e) {

    switch (e.name) {
      case 'AppIdMustBeString':
      case 'AppIdCannotBeBlank':
      case 'AppIdNotValid':
      case 'KeyNotFoundHandlerMustBeFunction':
      case 'UserAlreadySignedIn':
      case 'UserCanceledSignIn':
      case 'ServiceUnavailable':
        throw e

      default:
        throw new errors.ServiceUnavailable
    }

  }
}

const signInWithSession = async (appId) => {
  try {
    const currentSession = localData.getCurrentSession()
    if (!currentSession) return {}

    const { signedIn, username, sessionId } = currentSession
    if (!signedIn) return { lastUsedUsername: username }

    let apiSignInWithSessionResult
    try {
      apiSignInWithSessionResult = await api.auth.signInWithSession(sessionId)
    } catch (e) {
      _parseGenericErrors(e)

      if (e.response && e.response.data === 'Session invalid') {
        return { lastUsedUsername: username }
      }

      throw e
    }
    const { email, profile, passwordBasedBackup } = apiSignInWithSessionResult

    const savedSeedString = localData.getSeedString(username) // might be null if does not have seed saved

    const backUpKey = passwordBasedBackup ? true : false

<<<<<<< HEAD
    const {
      seedString,
      publicKeyHash
    } = await _connectWebSocket(appId, sessionId, username, savedSeedString, false, passwordBasedKeyRecoveryEnabled)
=======
    const seedString = await _connectWebSocket(appId, sessionId, username, savedSeedString, false, backUpKey)
>>>>>>> 1a23f251

    await ws.getRequestsForSeed()
    await ws.getDatabaseAccessGrants()

    return { user: _buildUserResult(username, seedString, publicKeyHash, email, profile) }
  } catch (e) {
    _parseGenericErrors(e)
    throw e
  }
}

const grantDatabaseAccess = async (dbName, username, readOnly) => {
  try {
    const database = db.getOpenDb(dbName)
    _validateUsername(username)

    const lowerCaseUsername = username.toLowerCase()

    let action = 'GetPublicKey'
    let params = { username: lowerCaseUsername }

    try {
      const granteePublicKeyResponse = await ws.request(action, params)
      const granteePublicKey = granteePublicKeyResponse.data

      await ws.grantDatabaseAccess(database, username, granteePublicKey, readOnly)
    } catch (e) {
      _parseGenericErrors(e)

      if (e.message === 'User not found') {
        throw new errors.UserNotFound
      } else if (e.message === 'UserCannotBeYou') {
        throw new errors.UserCannotBeYou
      }

      throw e
    }
  } catch (e) {

    switch (e.name) {
      case 'UserNotSignedIn':
      case 'UserNotFound':
      case 'UserCannotBeYou':
      case 'DatabaseNameMustBeString':
      case 'DatabaseNameCannotBeBlank':
      case 'DatabaseNameTooLong':
      case 'DatabaseNotOpen':
      case 'UsernameCannotBeBlank':
      case 'UsernameMustBeString':
      case 'UsernameTooLong':
      case 'AppIdNotValid':
      case 'ServiceUnavailable':
        throw e

      default:
        throw new errors.ServiceUnavailable
    }

  }
}

const importKey = async (keyString) => {
  try {
    if (typeof keyString !== 'string') throw new errors.KeyMustBeString
    if (keyString.length === 0) throw new errors.KeyCannotBeBlank

    if (!ws.connected) throw new errors.UserNotSignedIn

    try {
      await ws.saveSeed(keyString)
    } catch (e) {
      _parseGenericErrors(e)
      throw e
    }

  } catch (e) {

    switch (e.name) {
      case 'KeyMustBeString':
      case 'KeyCannotBeBlank':
      case 'KeyNotValid':
      case 'UserNotSignedIn':
      case 'ServiceUnavailable':
        throw e

      default:
        throw new errors.ServiceUnavailable
    }
  }
}

const forgotPassword = async (username) => {
  try {
    _validateUsername(username)

    try {
      await api.auth.forgotPassword(username)
    } catch (e) {
      _parseGenericErrors(e)

      if (e.response) {
        if (e.response.data === 'UserNotFound') {
          throw new errors.UserNotFound
        } else if (e.response.data === 'UserEmailNotFound') {
          throw new errors.UserEmailNotFound
        }
      }

      throw e
    }

  } catch (e) {

    switch (e.name) {
      case 'UsernameCannotBeBlank':
      case 'UsernameMustBeString':
      case 'AppIdNotSet':
      case 'AppIdNotValid':
      case 'UserNotFound':
      case 'UserEmailNotFound':
      case 'ServiceUnavailable':
        throw e

      default:
        throw new errors.ServiceUnavailable

    }
  }
}

const _validateUpdatedUserInput = (user) => {
  if (typeof user !== 'object') throw new errors.UserMustBeObject

  const { username, password, profile } = user

  if (!objectHasOwnProperty(user, 'username')
    && !objectHasOwnProperty(user, 'password')
    && !objectHasOwnProperty(user, 'email')
    && !objectHasOwnProperty(user, 'profile')
  ) {
    throw new errors.UserMissingExpectedProperties
  }

  if (objectHasOwnProperty(user, 'username')) _validateUsername(username)
  if (objectHasOwnProperty(user, 'password')) _validatePassword(password)
  if (profile) _validateProfile(profile) // if profile is falsey, gets set to false
}

const _buildUpdateUserParams = async (user) => {
  const params = { ...user }
  if (params.username) params.username = params.username.toLowerCase()

  if (params.password) {
    params.passwordSecureHash = await crypto.sha256.hashString(params.password)

    if (ws.backUpKey) {
      const pbkdfKeySalt = await crypto.pbkdf.generateSalt()
      const passwordBasedEncryptionKey = await crypto.pbkdf.importKey(params.password, pbkdfKeySalt)
      const passwordEncryptedSeed = await crypto.aesGcm.encrypt(passwordBasedEncryptionKey, base64.decode(ws.seedString))

      params.pbkdfKeySalt = base64.encode(pbkdfKeySalt)
      params.passwordEncryptedSeed = base64.encode(passwordEncryptedSeed)
    }

    delete params.password
  }

  if (params.email) params.email = params.email.toLowerCase()
  else if (objectHasOwnProperty(params, 'email')) params.email = false // marks email for deletion

  if (!params.profile && objectHasOwnProperty(params, 'profile')) params.profile = false // marks profile for deletion

  return params
}

const updateUser = async (user) => {
  try {
    _validateUpdatedUserInput(user)

    const action = 'UpdateUser'
    const params = await _buildUpdateUserParams(user)

    if (!ws.keys.init) throw new errors.UserNotSignedIn
    try {
      if (ws.rememberMe && params.username) localData.saveSeedString(params.username, ws.seedString)

      await ws.request(action, params)

      if (params.username) ws.username = params.username // eslint-disable-line require-atomic-updates
    } catch (e) {
      _parseUserResponseError(e, params.username)
    }
  } catch (e) {

    switch (e.name) {
      case 'UserMustBeObject':
      case 'UserMissingExpectedProperties':
      case 'UsernameAlreadyExists':
      case 'UsernameMustBeString':
      case 'UsernameCannotBeBlank':
      case 'UsernameTooLong':
      case 'PasswordMustBeString':
      case 'PasswordCannotBeBlank':
      case 'PasswordTooShort':
      case 'PasswordTooLong':
      case 'EmailNotValid':
      case 'ProfileMustBeObject':
      case 'ProfileCannotBeEmpty':
      case 'ProfileHasTooManyKeys':
      case 'ProfileKeyMustBeString':
      case 'ProfileKeyTooLong':
      case 'ProfileValueMustBeString':
      case 'ProfileValueTooLong':
      case 'AppIdNotSet':
      case 'AppIdNotValid':
      case 'UserNotSignedIn':
      case 'ServiceUnavailable':
        throw e

      default:
        throw new errors.ServiceUnavailable
    }

  }
}

export default {
  signUp,
  signOut,
  signIn,
  getLastUsedUsername,
  init,
  grantDatabaseAccess,
  importKey,
  forgotPassword,
  updateUser
}<|MERGE_RESOLUTION|>--- conflicted
+++ resolved
@@ -29,13 +29,8 @@
 
 const _connectWebSocket = async (appId, sessionId, username, seed, rememberMe, backUpKey) => {
   try {
-<<<<<<< HEAD
-    const { seedString, publicKeyHash } = await ws.connect(appId, sessionId, username, seed, rememberMe, passwordBasedKeyRecoveryEnabled)
+    const { seedString, publicKeyHash } = await ws.connect(appId, sessionId, username, seed, rememberMe, backUpKey)
     return { seedString, publicKeyHash }
-=======
-    const seedString = await ws.connect(appId, sessionId, username, seed, rememberMe, backUpKey)
-    return seedString
->>>>>>> 1a23f251
   } catch (e) {
     _parseGenericErrors(e)
 
@@ -299,11 +294,7 @@
       localData.signInSession(lowerCaseUsername, sessionId, creationDate)
     }
 
-<<<<<<< HEAD
-    const { publicKeyHash } = await _connectWebSocket(appId, sessionId, lowerCaseUsername, seedString, rememberMe, passwordBasedKeyRecoveryEnabled)
-=======
-    await _connectWebSocket(appId, sessionId, lowerCaseUsername, seedString, rememberMe, backUpKey)
->>>>>>> 1a23f251
+    const { publicKeyHash } = await _connectWebSocket(appId, sessionId, lowerCaseUsername, seedString, rememberMe, backUpKey)
 
     return _buildUserResult(lowerCaseUsername, seedString, publicKeyHash, lowerCaseEmail, profile)
   } catch (e) {
@@ -416,14 +407,10 @@
 
     const backUpKey = passwordBasedBackup ? true : false
 
-<<<<<<< HEAD
     const {
       seedString,
       publicKeyHash
-    } = await _connectWebSocket(appId, sessionId, username, savedSeedString || seedStringFromBackup, rememberMe, passwordBasedKeyRecoveryEnabled)
-=======
-    const seedString = await _connectWebSocket(appId, sessionId, username, savedSeedString || seedStringFromBackup, rememberMe, backUpKey)
->>>>>>> 1a23f251
+    } = await _connectWebSocket(appId, sessionId, username, savedSeedString || seedStringFromBackup, rememberMe, backUpKey)
 
     if (rememberMe && !savedSeedString) localData.saveSeedString(lowerCaseUsername, seedString)
 
@@ -514,14 +501,10 @@
 
     const backUpKey = passwordBasedBackup ? true : false
 
-<<<<<<< HEAD
     const {
       seedString,
       publicKeyHash
-    } = await _connectWebSocket(appId, sessionId, username, savedSeedString, false, passwordBasedKeyRecoveryEnabled)
-=======
-    const seedString = await _connectWebSocket(appId, sessionId, username, savedSeedString, false, backUpKey)
->>>>>>> 1a23f251
+    } = await _connectWebSocket(appId, sessionId, username, savedSeedString, false, backUpKey)
 
     await ws.getRequestsForSeed()
     await ws.getDatabaseAccessGrants()
