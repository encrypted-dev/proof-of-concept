import connection from './connection'
import setup from './setup'
import uuidv4 from 'uuid/v4'
import db from './db'
import logger from './logger'
import { estimateSizeOfDdbItem } from './utils'
import statusCodes from './statusCodes'
import { getUserByUserId } from './user'

const SECONDS_BEFORE_ROLLBACK_GAP_TRIGGERED = 1000 * 10 // 10s
const TRANSACTION_SIZE_BUNDLE_TRIGGER = 1024 * 50 // 50 KB

const CACHE_LIFE = 60 * 1000 // 60s

const DATA_STORAGE_MAX_REQUESTS_PER_SECOND = 200
const DATA_STORAGE_TOKENS_REFILLED_PER_SECOND = 20

// caps single file download and upload speed at 100 mb/s
const FILE_STORAGE_MAX_REQUESTS_PER_SECOND = 200
const FILE_STORAGE_TOKENS_REFILLED_PER_SECOND = 200

const BUNDLE_CHUNK_BATCH_SIZE = 10

// Rate limiter. Enforces a max of <capacity> requests per second. Once a token is taken from
// the bucket, it is refilled at a rate of 1 per second.
//
// source: https://kendru.github.io/javascript/2018/12/28/rate-limiting-in-javascript-with-a-token-bucket/
class TokenBucket {
  constructor(capacity, tokensRefilledPerSecond = 1) {
    this.capacity = this.tokens = capacity
    this.lastFilled = Date.now()
    this.tokensRefilledPerSecond = tokensRefilledPerSecond
  }

  atCapacity() {
    this.refillRequestTokens()

    if (this.tokens > 0) {
      this.tokens -= 1
      return false
    }

    return true
  }

  refillRequestTokens() {
    const now = Date.now()
    const secondsSinceLastFill = Math.floor((now - this.lastFilled) / 1000)

    this.tokens = Math.min(this.capacity, this.tokens + (secondsSinceLastFill * this.tokensRefilledPerSecond))
    this.lastFilled = now
  }
}

class Connection {
  constructor(userId, socket, clientId, adminId, appId) {
    this.userId = userId
    this.socket = socket
    this.clientId = clientId
    this.id = uuidv4()
    this.adminId = adminId
    this.appId = appId
    this.databases = {}
    this.keyValidated = false

    this.rateLimiter = new TokenBucket(DATA_STORAGE_MAX_REQUESTS_PER_SECOND, DATA_STORAGE_TOKENS_REFILLED_PER_SECOND)
    this.fileStorageRateLimiter = new TokenBucket(FILE_STORAGE_MAX_REQUESTS_PER_SECOND, FILE_STORAGE_TOKENS_REFILLED_PER_SECOND)
  }

<<<<<<< HEAD
  openDatabase(databaseId, dbNameHash, bundleSeqNo, numChunks, reopenAtSeqNo, isOwner, attribution, shareTokenReadWritePermissions) {
=======
  openDatabase(databaseId, dbNameHash, bundleSeqNo, reopenAtSeqNo, isOwner, ownerId, attribution, shareTokenReadWritePermissions) {
>>>>>>> e73a90e6
    this.databases[databaseId] = {
      bundleSeqNo: bundleSeqNo > 0 ? bundleSeqNo : -1,
      numChunks,
      lastSeqNo: reopenAtSeqNo || 0,
      transactionLogSize: 0,
      init: reopenAtSeqNo !== undefined, // ensures server sends the dbNameHash & key on first ever push, not reopen
      dbNameHash,
      isOwner,
      ownerId,
      attribution,
      shareTokenReadWritePermissions,
    }
  }

  validateKey() {
    this.keyValidated = true
  }

  async push(databaseId, dbNameHash, dbKey, reopenAtSeqNo, plaintextDbKey, shareTokenEncryptedDbKey, shareTokenEncryptionKeySalt) {
    const database = this.databases[databaseId]
    if (!database) return

    const payload = {
      route: 'ApplyTransactions',
      transactionLog: [],
      dbId: databaseId,
      dbNameHash: database.dbNameHash,
      isOwner: database.isOwner,
      ownerId: database.ownerId,
      writers: database.attribution
        ? []
        : undefined,
    }

    const reopeningDatabase = reopenAtSeqNo !== undefined

    // opening databse by name, by databaseId, or by shareToken
    const openingDatabase = (dbNameHash || shareTokenEncryptedDbKey) && !reopeningDatabase && (dbKey || plaintextDbKey || shareTokenEncryptedDbKey)
    if (openingDatabase) {
      payload.dbNameHash = dbNameHash
      payload.dbKey = dbKey
      payload.plaintextDbKey = plaintextDbKey
      payload.shareTokenEncryptedDbKey = shareTokenEncryptedDbKey
      payload.shareTokenEncryptionKeySalt = shareTokenEncryptionKeySalt
    }

    let lastSeqNo = database.lastSeqNo
    const bundleSeqNo = database.bundleSeqNo

    const userIds = new Set() // used for database writers AND writeAccess permissions
    const writerUserIds = []

    if (bundleSeqNo > 0 && database.lastSeqNo === 0) {
      payload.bundleSeqNo = bundleSeqNo
      lastSeqNo = bundleSeqNo

      let writers
      if (database.numChunks) {
        // tell client to wait for all bundle chunks to load
        payload.waitForFullBundle = true
        this.pushBundleChunks(database, databaseId)
        writers = database.attribution && await db.getBundleWriters(databaseId, bundleSeqNo)
      } else {
        // old clients < userbase-js v2.7.0
        const bundleResult = await db.getBundle(databaseId, bundleSeqNo, database.attribution)
        payload.bundle = bundleResult.bundle
        writers = bundleResult.writers
      }

      if (writers) {
        for (const userId of writers.split(',')) {
          userIds.add(userId)
          writerUserIds.push(userId)
        }
      } else if (database.attribution) {
        throw new Error('Missing database bundle writers list')
      }
    }

    // get transactions from the last sequence number
    const params = {
      TableName: setup.transactionsTableName,
      KeyConditionExpression: "#dbId = :dbId and #seqNo > :seqNo",
      ExpressionAttributeNames: {
        "#dbId": "database-id",
        "#seqNo": "sequence-no"
      },
      ExpressionAttributeValues: {
        ":dbId": databaseId,
        ":seqNo": lastSeqNo
      }
    }

    const ddbTransactionLog = []
    try {
      const ddbClient = connection.ddbClient()
      let gapInSeqNo = false

      do {
        let transactionLogResponse = await ddbClient.query(params).promise()

        if (transactionLogResponse.Items.length) {
          const lastSeqNoInBatch = transactionLogResponse.Items[transactionLogResponse.Items.length - 1]['sequence-no']

          if (database.lastSeqNo < lastSeqNoInBatch) {

            for (let i = 0; i < transactionLogResponse.Items.length && !gapInSeqNo; i++) {
              const transaction = transactionLogResponse.Items[i]

              // if there's a gap in sequence numbers and past rollback buffer, rollback all transactions in gap
              gapInSeqNo = transaction['sequence-no'] > lastSeqNo + 1
              const secondsSinceCreation = gapInSeqNo && new Date() - new Date(transaction['creation-date'])

              // waiting gives opportunity for item to insert into DDB
              if (gapInSeqNo && secondsSinceCreation > SECONDS_BEFORE_ROLLBACK_GAP_TRIGGERED) {
                const rolledBackTransactions = await this.rollback(lastSeqNo, transaction['sequence-no'], databaseId, ddbClient)

                for (let j = 0; j < rolledBackTransactions.length; j++) {

                  // add transaction to the result set if have not sent it to client yet
                  if (rolledBackTransactions[j]['sequence-no'] > database.lastSeqNo) {
                    ddbTransactionLog.push(rolledBackTransactions[j])
                  }

                }
              } else if (gapInSeqNo) {
                // at this point must stop querying for more transactions
                continue
              }

              lastSeqNo = transaction['sequence-no']

              // add transaction to the result set if have not sent it to client yet
              if (transaction['sequence-no'] > database.lastSeqNo) {
                ddbTransactionLog.push(transaction)

                if (database.attribution && transaction.command !== 'Rollback') {
                  const userId = transaction['user-id']
                  if (userId == null) {
                    throw new Error('Database has attribution, but no user-id on transaction')
                  }

                  userIds.add(userId)
                  writerUserIds.push(userId)

                  // check for users set via write access
                  const { command } = transaction
                  if (command === 'Insert' || command === 'Update') {
                    const writeAccess = transaction['write-access']
                    if (writeAccess && writeAccess.users) {
                      for (const userIdWithWriteAccess of writeAccess.users) {
                        userIds.add(userIdWithWriteAccess)
                      }
                    }
                  } else if (command === 'BatchTransaction') {
                    for (const op of transaction.operations) {
                      const { writeAccess } = op
                      if (writeAccess && writeAccess.users) {
                        for (const userIdWithWriteAccess of writeAccess.users) {
                          userIds.add(userIdWithWriteAccess)
                        }
                      }
                    }
                  }
                }
              }
            }
          }
        }

        // paginate over all results
        params.ExclusiveStartKey = transactionLogResponse.LastEvaluatedKey
      } while (params.ExclusiveStartKey && !gapInSeqNo)

    } catch (e) {
      logger.warn(`Failed to push to ${databaseId} with ${e}`)
      throw new Error(e)
    }

    const usersByUserId = {}
    if (database.attribution) {
      // get all the users
      const users = await Promise.all([...userIds].map(getUserByUserId))

      // set users by userId
      for (const user of users) {
        if (!user || user['deleted']) continue
        const { 'user-id': userId } = user
        usersByUserId[userId] = user
      }

      // set the writers
      for (const writerUserId of writerUserIds) {
        const user = usersByUserId[writerUserId]
        if (user) {
          const { 'user-id': userId, username } = user
          payload.writers.push({ userId, username })
        }
      }
    }

    if (openingDatabase && database.lastSeqNo !== 0) {
      logger
        .child({ databaseId, connectionId: this.id })
        .warn('When opening database, must send client entire transaction log from tip')
      return
    }

    if (reopeningDatabase && database.lastSeqNo !== reopenAtSeqNo) {
      logger
        .child({ databaseId, connectionId: this.id })
        .warn('When reopening database, must send client entire transaction log from requested seq no')
      return
    }

    if (!openingDatabase && !database.init) {
      logger
        .child({ databaseId, connectionId: this.id })
        .warn('Must finish opening database before sending transactions to client')
      return
    }

    if (!ddbTransactionLog || ddbTransactionLog.length == 0) {
      if (openingDatabase || reopeningDatabase) {
        const msg = JSON.stringify(payload)
        this.socket.send(msg)

        if (payload.bundle || payload.waitForFullBundle) {
          database.lastSeqNo = payload.bundleSeqNo
        }

        database.init = true

        logger
          .child({
            connectionId: this.id,
            userId: this.userId,
            adminId: this.adminId,
            databaseId: payload.dbId,
            route: payload.route,
            size: msg.length,
            bundleSeqNo: payload.bundleSeqNo,
            seqNo: database.lastSeqNo
          })
          .info('Sent initial transactions to client')
      }
      return
    }

    this.sendPayload(payload, ddbTransactionLog, database, usersByUserId)
  }

  async rollback(lastSeqNo, thisSeqNo, databaseId, ddbClient) {
    const rolledBackTransactions = []

    for (let i = lastSeqNo + 1; i <= thisSeqNo - 1; i++) {
      const rolledbBackItem = {
        'database-id': databaseId,
        'sequence-no': i,
        'command': 'Rollback',
        'creation-date': new Date().toISOString()
      }

      const rollbackParams = {
        TableName: setup.transactionsTableName,
        Item: rolledbBackItem,
        ConditionExpression: 'attribute_not_exists(#databaseId)',
        ExpressionAttributeNames: {
          '#databaseId': 'database-id'
        }
      }

      await ddbClient.put(rollbackParams).promise()

      rolledBackTransactions.push(rolledbBackItem)
    }

    return rolledBackTransactions
  }

  sendPayload(payload, ddbTransactionLog, database, usersByUserId) {
    let size = 0

    // only send transactions that have not been sent to client yet
    const indexOfFirstTransactionToSend = ddbTransactionLog.findIndex(transaction => {

      // check database.lastSeqNo bc could have been overwitten while DDB was paginating
      return transaction['sequence-no'] > database.lastSeqNo
    })

    if (indexOfFirstTransactionToSend === -1) return

    const transactionLog = ddbTransactionLog
      .slice(indexOfFirstTransactionToSend)
      .map(transaction => {
        size += estimateSizeOfDdbItem(transaction)

        const { command } = transaction
        const operations = transaction['operations']
        const writeAccess = transaction['write-access']

        // set write access usernames using userId
        if (usersByUserId) {
          if (command === 'Insert' || command === 'Update') {
            if (writeAccess && writeAccess.users) {
              const finalUsers = []
              for (const userIdWithWriteAccess of writeAccess.users) {
                const user = usersByUserId[userIdWithWriteAccess]
                if (user) finalUsers.push({ userId: user['user-id'], username: user['username'] })
              }
              writeAccess.users = finalUsers
            }
          } else if (command === 'BatchTransaction') {
            for (const op of transaction.operations) {
              if (op.writeAccess && op.writeAccess.users) {
                const finalUsers = []
                for (const userIdWithWriteAccess of op.writeAccess.users) {
                  const user = usersByUserId[userIdWithWriteAccess]
                  if (user) finalUsers.push({ userId: user['user-id'], username: user['username'] })
                }
                op.writeAccess.users = finalUsers
              }
            }
          }
        }

        return {
          seqNo: transaction['sequence-no'],
          command,
          key: transaction['key'],
          record: transaction['record'],
          timestamp: transaction['creation-date'],
          userId: transaction['user-id'],
          fileMetadata: transaction['file-metadata'],
          fileId: transaction['file-id'],
          fileEncryptionKey: transaction['file-encryption-key'],
          dbId: transaction['database-id'],
          operations,
          writeAccess,
        }
      })

    if (transactionLog.length === 0) return

    // only send the payload if tx log starts with the next seqNo client is supposed to receive
    const startSeqNo = transactionLog[0]['seqNo']
    if (startSeqNo !== database.lastSeqNo + 1
      && startSeqNo !== payload.bundleSeqNo + 1) return

    let msg
    const buildBundle = database.transactionLogSize + size >= TRANSACTION_SIZE_BUNDLE_TRIGGER
    if (buildBundle) {
      msg = JSON.stringify({ ...payload, transactionLog, buildBundle: true })
      this.socket.send(msg)
      database.transactionLogSize = 0
    } else {
      msg = JSON.stringify({ ...payload, transactionLog })
      this.socket.send(msg)
      database.transactionLogSize += size
    }

    // database.lastSeqNo should be strictly increasing
    const endSeqNo = transactionLog[transactionLog.length - 1]['seqNo']
    database.lastSeqNo = endSeqNo
    database.init = true

    logger
      .child({
        connectionId: this.id,
        userId: this.userId,
        adminId: this.adminId,
        databaseId: payload.dbId,
        route: payload.route,
        size: msg.length,
        bundleSeqNo: payload.bundleSeqNo,
        transactionLogSize: database.transactionLogSize,
        buildBundle,
        startSeqNo,
        endSeqNo
      })
      .info('Sent transactions to client')
  }

  async pushBundleChunks(database, databaseId) {
    const { dbNameHash, isOwner, bundleSeqNo, numChunks } = database

    // send chunks in batches of BUNDLE_CHUNK_BATCH_SIZE
    let batch = []
    let payloads = []

    for (let chunkNo = 0; chunkNo < numChunks; chunkNo++) {
      const payload = {
        route: 'DownloadBundleChunk',
        dbId: databaseId,
        dbNameHash,
        isOwner,
        bundleSeqNo,
      }

      if (chunkNo === 0) payload.isFirstChunk = true
      if (chunkNo === numChunks - 1) payload.isFinalChunk = true

      batch.push(db.getBundleChunk(databaseId, bundleSeqNo, chunkNo))
      payloads.push(payload)

      if (batch === BUNDLE_CHUNK_BATCH_SIZE || payload.isFinalChunk) {
        const chunks = await Promise.all(batch)

        for (let j = 0; j < payloads.length; j++) {
          const payloadWithChunk = payloads[j]
          payloadWithChunk.chunk = chunks[j]
          this.socket.send(JSON.stringify(payloadWithChunk))

          logger
            .child({ ...payloadWithChunk, databaseId, chunkNo: j, chunk: undefined })
            .info('Sent bundle chunk to client')
        }

        batch = []
        payloads = []
      }
    }
  }
}

export default class Connections {
  static register(userId, socket, clientId, adminId, appId) {
    if (!Connections.sockets) Connections.sockets = {}
    if (!Connections.sockets[userId]) Connections.sockets[userId] = { numConnections: 0, fileIds: {}, shareTokenValidationMessages: {} }
    if (!Connections.sockets[adminId]) Connections.sockets[adminId] = { numConnections: 0 }
    if (!Connections.sockets[appId]) Connections.sockets[appId] = { numConnections: 0 }

    if (!Connections.uniqueClients) Connections.uniqueClients = {}
    if (!Connections.uniqueClients[clientId]) {
      Connections.uniqueClients[clientId] = true
    } else {
      logger.child({ userId, clientId, adminId }).warn('User attempted to open multiple socket connections from client')
      socket.close(statusCodes['Client Already Connected'])
      return false
    }

    const connection = new Connection(userId, socket, clientId, adminId, appId)

    Connections.sockets[userId][connection.id] = connection
    Connections.sockets[userId].numConnections += 1

    Connections.sockets[adminId][connection.id] = userId
    Connections.sockets[adminId].numConnections += 1

    Connections.sockets[appId][connection.id] = userId
    Connections.sockets[appId].numConnections += 1

    logger.child({ connectionId: connection.id, userId, clientId, adminId, appId }).info('WebSocket connected')

    return connection
  }

<<<<<<< HEAD
  static openDatabase({ userId, connectionId, databaseId, bundleSeqNo, numChunks, dbNameHash, dbKey, reopenAtSeqNo, isOwner,
=======
  static openDatabase({ userId, connectionId, databaseId, bundleSeqNo, dbNameHash, dbKey, reopenAtSeqNo, isOwner, ownerId,
>>>>>>> e73a90e6
    attribution, plaintextDbKey, shareTokenEncryptedDbKey, shareTokenEncryptionKeySalt, shareTokenReadWritePermissions }) {
    if (!Connections.sockets || !Connections.sockets[userId] || !Connections.sockets[userId][connectionId]) return

    const conn = Connections.sockets[userId][connectionId]

    if (!conn.databases[databaseId]) {
<<<<<<< HEAD
      conn.openDatabase(databaseId, dbNameHash, bundleSeqNo, numChunks, reopenAtSeqNo, isOwner, attribution, shareTokenReadWritePermissions)
=======
      conn.openDatabase(databaseId, dbNameHash, bundleSeqNo, reopenAtSeqNo, isOwner, ownerId, attribution, shareTokenReadWritePermissions)
>>>>>>> e73a90e6

      if (!Connections.sockets[databaseId]) Connections.sockets[databaseId] = { numConnections: 0 }
      Connections.sockets[databaseId][connectionId] = userId
      Connections.sockets[databaseId].numConnections += 1

      logger.child({ connectionId, databaseId, adminId: conn.adminId, encryptionMode: plaintextDbKey ? 'server-side' : 'end-to-end', shareTokenReadWritePermissions }).info('Database opened')
    }

    conn.push(databaseId, dbNameHash, dbKey, reopenAtSeqNo, plaintextDbKey, shareTokenEncryptedDbKey, shareTokenEncryptionKeySalt)

    return true
  }

  static isDatabaseOpen(userId, connectionId, databaseId) {
    if (!Connections.sockets || !Connections.sockets[userId] || !Connections.sockets[userId][connectionId]) return

    const conn = Connections.sockets[userId][connectionId]

    return conn.databases[databaseId] ? true : false
  }

  static getShareTokenReadWritePermissionsFromConnection(userId, connectionId, databaseId) {
    if (!Connections.sockets || !Connections.sockets[userId] || !Connections.sockets[userId][connectionId]) return

    const conn = Connections.sockets[userId][connectionId]

    return conn.databases[databaseId] && conn.databases[databaseId].shareTokenReadWritePermissions
  }

  static push(transaction) {
    const dbId = transaction['database-id']
    if (!Connections.sockets || !Connections.sockets[dbId]) return

    for (const connectionId in Connections.sockets[dbId]) {
      const userId = Connections.sockets[dbId][connectionId]

      if (Connections.sockets[userId] && Connections.sockets[userId][connectionId]) {
        const conn = Connections.sockets[userId][connectionId]
        const database = conn.databases[dbId]

        // don't need to requery DDB if sending transaction with the next sequence no
        if (database && transaction['sequence-no'] === database.lastSeqNo + 1) {
          const payload = {
            route: 'ApplyTransactions',
            dbId,
            dbNameHash: database.dbNameHash,
            isOwner: database.isOwner,
            ownerId: database.ownerId,
            writers: database['attribution']
              ? [{ userId: transaction['user-id'], username: transaction['username'] }]
              : undefined
          }

          conn.sendPayload(payload, [transaction], database)
        }

        // requery DDB anyway in case there are any lingering transactions that need to get pushed out
        conn.push(dbId)
      }
    }
  }

  static pushUpdatedUser(updatedUser, thisConnectionId) {
    const userId = updatedUser.userId
    if (!Connections.sockets || !Connections.sockets[userId]) return

    const payload = JSON.stringify({
      route: 'UpdatedUser',
      updatedUser,
    })

    for (const connectionId in Connections.sockets[userId]) {
      // no need to push over WebSocket to current connection. Current connection will handle it in response to request
      if (connectionId === thisConnectionId) continue

      const conn = Connections.sockets[userId][connectionId]
      if (conn.socket) {
        conn.socket.send(payload)
      }
    }
  }

  static close(connection) {
    const { userId, id, clientId, adminId, appId } = connection
    const connectionId = id

    logger.child({ userId, connectionId, clientId, adminId, appId }).info('WebSocket closing')

    for (const dbId in Connections.sockets[userId][connectionId].databases) {
      delete Connections.sockets[dbId][connectionId]
      Connections.sockets[dbId].numConnections -= 1
      if (Connections.sockets[dbId].numConnections === 0) delete Connections.sockets[dbId]
    }

    delete Connections.sockets[userId][connectionId]
    Connections.sockets[userId].numConnections -= 1
    if (Connections.sockets[userId].numConnections === 0) delete Connections.sockets[userId]

    delete Connections.sockets[adminId][connectionId]
    Connections.sockets[adminId].numConnections -= 1
    if (Connections.sockets[adminId].numConnections === 0) delete Connections.sockets[adminId]

    delete Connections.sockets[appId][connectionId]
    Connections.sockets[appId].numConnections -= 1
    if (Connections.sockets[appId].numConnections === 0) delete Connections.sockets[appId]

    delete Connections.uniqueClients[clientId]
  }

  static closeUsersConnectedClients(userId) {
    if (!Connections.sockets || !Connections.sockets[userId]) return

    for (const conn of Object.values(Connections.sockets[userId])) {
      conn.socket.close()
    }
  }

  static closeAppsConnectedClients(appId) {
    if (!Connections.sockets || !Connections.sockets[appId]) return

    for (const userId of Object.values(Connections.sockets[appId])) {
      this.closeUsersConnectedClients(userId)
    }
  }

  static closeAdminsConnectedClients(adminId) {
    if (!Connections.sockets || !Connections.sockets[adminId]) return

    for (const userId of Object.values(Connections.sockets[adminId])) {
      this.closeUsersConnectedClients(userId)
    }
  }

  static cacheFileId(userId, fileId) {
    if (!Connections.sockets || !Connections.sockets[userId] || !Connections.sockets[userId].fileIds) return

    // after CACHE_LIFE seconds, delete the fileId from the cache
    Connections.sockets[userId].fileIds[fileId] = setTimeout(() => {
      if (Connections.sockets && Connections.sockets[userId] && Connections.sockets[userId].fileIds) {
        delete Connections.sockets[userId].fileIds[fileId]
      }
    },
      CACHE_LIFE
    )
  }

  static isFileIdCached(userId, fileId) {
    if (!Connections.sockets || !Connections.sockets[userId] || !Connections.sockets[userId].fileIds || !Connections.sockets[userId].fileIds[fileId]) return false

    // reset the cache
    clearTimeout(Connections.sockets[userId].fileIds[fileId])
    this.cacheFileId(userId, fileId)
    return true
  }

  static cacheShareTokenReadWritePermissions(userId, validationMessage, shareTokenReadWritePermissions) {
    if (!Connections.sockets || !Connections.sockets[userId] || !Connections.sockets[userId].shareTokenValidationMessages) return

    Connections.sockets[userId].shareTokenValidationMessages[validationMessage] = shareTokenReadWritePermissions

    // after CACHE_LIFE seconds, delete the validationMessage from the cache
    setTimeout(() => {
      if (Connections.sockets && Connections.sockets[userId] && Connections.sockets[userId].shareTokenValidationMessages) {
        delete Connections.sockets[userId].shareTokenValidationMessages[validationMessage]
      }
    },
      CACHE_LIFE
    )
  }

  static getShareTokenReadWritePermissionsFromCache(userId, validationMessage) {
    const shareTokenReadWritePermissions = Connections.sockets && Connections.sockets[userId] &&
      Connections.sockets[userId].shareTokenValidationMessages &&
      Connections.sockets[userId].shareTokenValidationMessages[validationMessage]

    return shareTokenReadWritePermissions
  }
}<|MERGE_RESOLUTION|>--- conflicted
+++ resolved
@@ -67,11 +67,7 @@
     this.fileStorageRateLimiter = new TokenBucket(FILE_STORAGE_MAX_REQUESTS_PER_SECOND, FILE_STORAGE_TOKENS_REFILLED_PER_SECOND)
   }
 
-<<<<<<< HEAD
-  openDatabase(databaseId, dbNameHash, bundleSeqNo, numChunks, reopenAtSeqNo, isOwner, attribution, shareTokenReadWritePermissions) {
-=======
-  openDatabase(databaseId, dbNameHash, bundleSeqNo, reopenAtSeqNo, isOwner, ownerId, attribution, shareTokenReadWritePermissions) {
->>>>>>> e73a90e6
+  openDatabase(databaseId, dbNameHash, bundleSeqNo, numChunks, reopenAtSeqNo, isOwner, ownerId, attribution, shareTokenReadWritePermissions) {
     this.databases[databaseId] = {
       bundleSeqNo: bundleSeqNo > 0 ? bundleSeqNo : -1,
       numChunks,
@@ -529,22 +525,14 @@
     return connection
   }
 
-<<<<<<< HEAD
-  static openDatabase({ userId, connectionId, databaseId, bundleSeqNo, numChunks, dbNameHash, dbKey, reopenAtSeqNo, isOwner,
-=======
-  static openDatabase({ userId, connectionId, databaseId, bundleSeqNo, dbNameHash, dbKey, reopenAtSeqNo, isOwner, ownerId,
->>>>>>> e73a90e6
+  static openDatabase({ userId, connectionId, databaseId, bundleSeqNo, numChunks, dbNameHash, dbKey, reopenAtSeqNo, isOwner, ownerId,
     attribution, plaintextDbKey, shareTokenEncryptedDbKey, shareTokenEncryptionKeySalt, shareTokenReadWritePermissions }) {
     if (!Connections.sockets || !Connections.sockets[userId] || !Connections.sockets[userId][connectionId]) return
 
     const conn = Connections.sockets[userId][connectionId]
 
     if (!conn.databases[databaseId]) {
-<<<<<<< HEAD
-      conn.openDatabase(databaseId, dbNameHash, bundleSeqNo, numChunks, reopenAtSeqNo, isOwner, attribution, shareTokenReadWritePermissions)
-=======
-      conn.openDatabase(databaseId, dbNameHash, bundleSeqNo, reopenAtSeqNo, isOwner, ownerId, attribution, shareTokenReadWritePermissions)
->>>>>>> e73a90e6
+      conn.openDatabase(databaseId, dbNameHash, bundleSeqNo, numChunks, reopenAtSeqNo, isOwner, ownerId, attribution, shareTokenReadWritePermissions)
 
       if (!Connections.sockets[databaseId]) Connections.sockets[databaseId] = { numConnections: 0 }
       Connections.sockets[databaseId][connectionId] = userId
